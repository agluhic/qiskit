# -*- coding: utf-8 -*-

# Copyright 2017 IBM RESEARCH. All Rights Reserved.
#
# Licensed under the Apache License, Version 2.0 (the "License");
# you may not use this file except in compliance with the License.
# You may obtain a copy of the License at
#
#     http://www.apache.org/licenses/LICENSE-2.0
#
# Unless required by applicable law or agreed to in writing, software
# distributed under the License is distributed on an "AS IS" BASIS,
# WITHOUT WARRANTIES OR CONDITIONS OF ANY KIND, either express or implied.
# See the License for the specific language governing permissions and
# limitations under the License.
# =============================================================================

"""
Qasm Program Class
"""

import itertools
import json
import logging
import os
import random
import string
import warnings

<<<<<<< HEAD
# use the external IBMQuantumExperience Library
import itertools
from IBMQuantumExperience import IBMQuantumExperience

# Local Simulator Modules
import qiskit.backends

# Stable Modules
from . import QuantumRegister
from . import ClassicalRegister
from . import QuantumCircuit
from . import QISKitError
from . import JobProcessor
from . import QuantumJob
from ._logging import set_qiskit_logger, unset_qiskit_logger

# Beta Modules
from . import unroll
from . import qasm
from . import mapper
=======
import qiskit.wrapper
>>>>>>> 25aeebed

from ._classicalregister import ClassicalRegister
from ._logging import set_qiskit_logger, unset_qiskit_logger
from ._qiskiterror import QISKitError
from ._quantumcircuit import QuantumCircuit
from ._quantumjob import QuantumJob
from ._quantumregister import QuantumRegister
from .mapper import coupling_dict2list
from .qasm import Qasm
from .unroll import CircuitBackend, Unroller

logger = logging.getLogger(__name__)


class QuantumProgram(object):
    """Quantum Program Class.

     Class internal properties.

     Elements that are not python identifiers or string constants are denoted
     by "--description (type)--". For example, a circuit's name is denoted by
     "--circuit name (string)--" and might have the value "teleport".

     Internal::

        __quantum_registers (list[dic]): An dictionary of quantum registers
            used in the quantum program.
            __quantum_registers =
                {
                --register name (string)--: QuantumRegister,
                }
        __classical_registers (list[dic]): An ordered list of classical
            registers used in the quantum program.
            __classical_registers =
                {
                --register name (string)--: ClassicalRegister,
                }
        __quantum_program (dic): An dictionary of quantum circuits
            __quantum_program =
                {
                --circuit name (string)--:  --circuit object --,
                }
        __init_circuit (obj): A quantum circuit object for the initial quantum
            circuit
     """
    # -- FUTURE IMPROVEMENTS --
    # TODO: for status results make ALL_CAPS (check) or some unified method
    # TODO: Jay: coupling_map, basis_gates will move into a config object
    # only exists once you set the api to use the online backends

    __api = None
    __api_config = {}

    def __init__(self, specs=None):
        self.__quantum_registers = {}
        self.__classical_registers = {}
        self.__quantum_program = {}  # stores all the quantum programs
        self.__init_circuit = None  # stores the initial quantum circuit of the program
        self.__counter = itertools.count()
        if specs:
            self.__init_specs(specs)

    def enable_logs(self, level=logging.INFO):
        """Enable the console output of the logging messages.

        Enable the output of logging messages (above level `level`) to the
        console, by configuring the `qiskit` logger accordingly.

        Params:
            level (int): minimum severity of the messages that are displayed.

        Note:
            This is a convenience method over the standard Python logging
            facilities, and modifies the configuration of the 'qiskit.*'
            loggers. If finer control over the logging configuration is needed,
            it is encouraged to bypass this method.
        """
        # Update the handlers and formatters.
        set_qiskit_logger()
        # Set the logger level.
        logging.getLogger('qiskit').setLevel(level)

    def disable_logs(self):
        """Disable the console output of the logging messages.

        Disable the output of logging messages (above level `level`) to the
        console, by removing the handlers from the `qiskit` logger.

        Note:
            This is a convenience method over the standard Python logging
            facilities, and modifies the configuration of the 'qiskit.*'
            loggers. If finer control over the logging configuration is needed,
            it is encouraged to bypass this method.
        """
        unset_qiskit_logger()

    ###############################################################
    # methods to initiate an build a quantum program
    ###############################################################

    def __init_specs(self, specs):
        """Populate the Quantum Program Object with initial Specs.

        Args:
            specs (dict):
                    Q_SPECS = {
                        "circuits": [{
                            "name": "Circuit",
                            "quantum_registers": [{
                                "name": "qr",
                                "size": 4
                            }],
                            "classical_registers": [{
                                "name": "cr",
                                "size": 4
                            }]
                        }],
        """
        quantum_r = []
        classical_r = []
        if "circuits" in specs:
            for circuit in specs["circuits"]:
                quantum_r = self.create_quantum_registers(
                    circuit["quantum_registers"])
                classical_r = self.create_classical_registers(
                    circuit["classical_registers"])
                self.create_circuit(name=circuit.get("name"), qregisters=quantum_r,
                                    cregisters=classical_r)
                # TODO: Jay: I think we should return function handles for the
                # registers and circuit. So that we dont need to get them after we
                # create them with get_quantum_register etc

    def create_quantum_register(self, name=None, size=1):
        """Create a new Quantum Register.

        Args:
            name (str or None): the name of the quantum register. If None, an
                automatically generated identifier will be assigned.
            size (int): the size of the quantum register

        Returns:
            QuantumRegister: internal reference to a quantum register in
                __quantum_registers

        Raises:
            QISKitError: if the register already exists in the program.
        """
        if name is not None and name in self.__quantum_registers:
            if size != len(self.__quantum_registers[name]):
                raise QISKitError("Can't make this register: Already in"
                                  " program with different size")
            logger.info(">> quantum_register exists: %s %s", name, size)
            return self.__quantum_registers[name]

        if name is None:
            name = self._create_id('q', self.__quantum_registers)

        if not isinstance(name, str):
            logger.info(">> quantum_register name is not a valid type: %s ", type(name))
            raise QISKitError("The register name should be a string "
                              "(or None for autogenerate a name).")

        self.__quantum_registers[name] = QuantumRegister(size=size, name=name)
        logger.info(">> new quantum_register created: %s %s", name, size)
        return self.__quantum_registers[name]

    def destroy_quantum_register(self, name):
        """Destroy an existing Quantum Register.

        Args:
            name (str): the name of the quantum register

        Raises:
            QISKitError: if the register does not exist in the program.
        """
        if name not in self.__quantum_registers:
            raise QISKitError("Can't destroy this register: Not present")
        else:
            logger.info(">> quantum_register destroyed: %s", name)
            del self.__quantum_registers[name]

    def create_quantum_registers(self, register_array):
        """Create a new set of Quantum Registers based on a array of them.

        Args:
            register_array (list[dict]): An array of quantum registers in
                dictionary format. For example::

                    [{"name": "qr", "size": 4},
                        ...
                    ]

                Any other key in the dictionary will be ignored. If "name"
                is not defined (or None) a random name wil be assigned.

        Returns:
            list(QuantumRegister): Array of quantum registers objects
        """
        new_reg = []
        for reg in register_array:
            reg = self.create_quantum_register(
                reg.get('name'), reg["size"])
            new_reg.append(reg)
        return new_reg

    def destroy_quantum_registers(self, register_array):
        """Destroy a set of Quantum Registers based on a array of them.

        Args:
            register_array (list[dict]): An array of quantum registers in
                dictionary format. For example::

                    [{"name": "qr"},
                        ...
                    ]

                Any other key in the dictionary will be ignored.
        """
        for reg in register_array:
            self.destroy_quantum_register(reg["name"])

    def create_classical_register(self, name=None, size=1):
        """Create a new Classical Register.

        Args:
            name (str or None): the name of the classical register. If None, an
                automatically generated identifier will be assigned..
            size (int): the size of the classical register
        Returns:
            ClassicalRegister: internal reference to a classical register
                in __classical_registers

        Raises:
            QISKitError: if the register already exists in the program.
        """
        if name is not None and name in self.__classical_registers:
            if size != len(self.__classical_registers[name]):
                raise QISKitError("Can't make this register: Already in"
                                  " program with different size")
            logger.info(">> classical register exists: %s %s", name, size)
            return self.__classical_registers[name]

        if name is None:
            name = self._create_id('c', self.__classical_registers)

        if not isinstance(name, str):
            logger.info(">> quantum_register name is not a valid type: %s ", type(name))
            raise QISKitError("The register name should be a string "
                              "(or None for autogenerate a name).")

        self.__classical_registers[name] = ClassicalRegister(size=size, name=name)
        logger.info(">> new classical register created: %s %s", name, size)
        return self.__classical_registers[name]

    def create_classical_registers(self, registers_array):
        """Create a new set of Classical Registers based on a array of them.

        Args:
            registers_array (list[dict]): An array of classical registers in
                dictionary format. For example::

                    [{"name": "cr", "size": 4},
                        ...
                    ]

                Any other key in the dictionary will be ignored. If "name"
                is not defined (or None) a random name wil be assigned.

        Returns:
            list(ClassicalRegister): Array of classical registers objects
        """
        new_reg = []
        for reg in registers_array:
            new_reg.append(self.create_classical_register(
                reg.get("name"), reg["size"]))
        return new_reg

    def destroy_classical_register(self, name):
        """Destroy an existing Classical Register.

        Args:
            name (str): the name of the classical register

        Raises:
            QISKitError: if the register does not exist in the program.
        """
        if name not in self.__classical_registers:
            raise QISKitError("Can't destroy this register: Not present")
        else:
            logger.info(">> classical register destroyed: %s", name)
            del self.__classical_registers[name]

    def destroy_classical_registers(self, registers_array):
        """Destroy a set of Classical Registers based on a array of them.

        Args:
            registers_array (list[dict]): An array of classical registers in
                dictionary format. For example::

                    [{"name": "cr"},
                        ...
                    ]

                Any other key in the dictionary will be ignored.
        """
        for reg in registers_array:
            self.destroy_classical_register(reg["name"])

    def create_circuit(self, name=None, qregisters=None, cregisters=None):
        """Create a empty Quantum Circuit in the Quantum Program.

        Args:
            name (str or None): the name of the circuit. If None, an
                automatically generated identifier will be assigned.
            qregisters (list(QuantumRegister)): is an Array of Quantum
                Registers by object reference
            cregisters (list(ClassicalRegister)): is an Array of Classical
                Registers by object reference

        Returns:
            QuantumCircuit: A quantum circuit is created and added to the
                Quantum Program
        """
        if name is None:
            name = self._create_id('qc', self.__quantum_program.keys())
        if not qregisters:
            qregisters = []
        if not cregisters:
            cregisters = []
        quantum_circuit = QuantumCircuit(name=name)
        if not self.__init_circuit:
            self.__init_circuit = quantum_circuit
        for reg in qregisters:
            quantum_circuit.add(reg)
        for reg in cregisters:
            quantum_circuit.add(reg)
        self.add_circuit(name, quantum_circuit)
        return self.__quantum_program[name]

    def destroy_circuit(self, name):
        """Destroy a Quantum Circuit in the Quantum Program. This will not
        destroy any registers associated with the circuit.

        Args:
            name (str): the name of the circuit

        Raises:
            QISKitError: if the register does not exist in the program.
        """
        if name not in self.__quantum_program:
            raise QISKitError("Can't destroy this circuit: Not present")
        del self.__quantum_program[name]

    def add_circuit(self, name=None, quantum_circuit=None):
        """Add a new circuit based on an Object representation.

        Args:
            name (str or None): the name of the circuit to add. If None, an
                automatically generated identifier will be assigned to the
                circuit.
            quantum_circuit (QuantumCircuit): a quantum circuit to add to the
                program-name
        Raises:
            QISKitError: if `quantum_circuit` is None, as the attribute is
                optional only for not breaking backwards compatibility (as
                it is placed after an optional argument).
        """
        if quantum_circuit is None:
            raise QISKitError('quantum_circuit is required when invoking '
                              'add_circuit')
        if name is None:
            if quantum_circuit.name:
                name = quantum_circuit.name
            else:
                name = self._create_id('qc', self.__quantum_program.keys())
                quantum_circuit.name = name

        self.__quantum_program[name] = quantum_circuit

    def load_qasm_file(self, qasm_file, name=None,
                       basis_gates='u1,u2,u3,cx,id'):
        """ Load qasm file into the quantum program.

        Args:
            qasm_file (str): a string for the filename including its location.
            name (str or None): the name of the quantum circuit after
                loading qasm text into it. If no name is give the name is of
                the text file.
            basis_gates (str): basis gates for the quantum circuit.
        Returns:
            str: Adds a quantum circuit with the gates given in the qasm file to the
            quantum program and returns the name to be used to get this circuit
        Raises:
            QISKitError: if the file cannot be read.
        """
        if not os.path.exists(qasm_file):
            raise QISKitError('qasm file "{0}" not found'.format(qasm_file))
        if not name:
            name = os.path.splitext(os.path.basename(qasm_file))[0]
        node_circuit = Qasm(filename=qasm_file).parse()  # Node (AST)
        logger.info("circuit name: %s", name)
        logger.info("******************************")
        logger.info(node_circuit.qasm())
        # current method to turn it a DAG quantum circuit.
        unrolled_circuit = Unroller(node_circuit, CircuitBackend(basis_gates.split(",")))
        circuit_unrolled = unrolled_circuit.execute()
        self.add_circuit(name, circuit_unrolled)
        return name

    def load_qasm_text(self, qasm_string, name=None,
                       basis_gates='u1,u2,u3,cx,id'):
        """ Load qasm string in the quantum program.

        Args:
            qasm_string (str): a string for the file name.
            name (str or None): the name of the quantum circuit after loading qasm
                text into it. If no name is give the name is of the text file.
            basis_gates (str): basis gates for the quantum circuit.
        Returns:
            str: Adds a quantum circuit with the gates given in the qasm string to
            the quantum program.
        """
        node_circuit = Qasm(data=qasm_string).parse()  # Node (AST)
        if not name:
            # Get a random name if none is given
            name = "".join([random.choice(string.ascii_letters + string.digits)
                            for n in range(10)])
        logger.info("circuit name: %s", name)
        logger.info("******************************")
        logger.info(node_circuit.qasm())
        # current method to turn it a DAG quantum circuit.
        unrolled_circuit = Unroller(node_circuit, CircuitBackend(basis_gates.split(",")))
        circuit_unrolled = unrolled_circuit.execute()
        self.add_circuit(name, circuit_unrolled)
        return name

    def save(self, file_name=None, beauty=False):
        """ Save Quantum Program in a Json file.

        Args:
            file_name (str): file name and path.
            beauty (boolean): save the text with indent 4 to make it readable.

        Returns:
            dict: The dictionary with the status and result of the operation

        Raises:
            LookupError: if the file_name is not correct, or writing to the
                file resulted in an error.
        """
        if file_name is None:
            error = {"status": "Error", "result": "Not filename provided"}
            raise LookupError(error['result'])

        if beauty:
            indent = 4
        else:
            indent = 0

        elements_to_save = self.__quantum_program
        elements_saved = {}

        for circuit in elements_to_save:
            elements_saved[circuit] = {}
            elements_saved[circuit]["qasm"] = elements_to_save[circuit].qasm()

        try:
            with open(file_name, 'w') as save_file:
                json.dump(elements_saved, save_file, indent=indent)
            return {'status': 'Done', 'result': elements_to_save}
        except ValueError:
            error = {'status': 'Error', 'result': 'Some Problem happened to save the file'}
            raise LookupError(error['result'])

    def load(self, file_name=None):
        """ Load Quantum Program Json file into the Quantum Program object.

        Args:
            file_name (str): file name and path.

        Returns:
            dict: The dictionary with the status and result of the operation

        Raises:
            LookupError: if the file_name is not correct, or reading from the
                file resulted in an error.
        """
        if file_name is None:
            error = {"status": "Error", "result": "Not filename provided"}
            raise LookupError(error['result'])

        try:
            with open(file_name, 'r') as load_file:
                elements_loaded = json.load(load_file)

            for circuit in elements_loaded:
                circuit_qasm = elements_loaded[circuit]["qasm"]
                elements_loaded[circuit] = Qasm(data=circuit_qasm).parse()
            self.__quantum_program = elements_loaded

            return {"status": 'Done', 'result': self.__quantum_program}

        except ValueError:
            error = {'status': 'Error', 'result': 'Some Problem happened to load the file'}
            raise LookupError(error['result'])

    ###############################################################
    # methods to get elements from a QuantumProgram
    ###############################################################

    def get_quantum_register(self, name=None):
        """Return a Quantum Register by name.

        Args:
            name (str or None): the name of the quantum register. If None and there is only
                one quantum register available, returns that one.
        Returns:
            QuantumRegister: The quantum register with this name.
        Raises:
            KeyError: if the quantum register is not on the quantum program.
            QISKitError: if the register does not exist in the program.
        """
        if name is None:
            name = self._get_single_item(self.get_quantum_register_names(), "a quantum register")
        try:
            return self.__quantum_registers[name]
        except KeyError:
            raise KeyError('No quantum register "{0}"'.format(name))

    def get_classical_register(self, name=None):
        """Return a Classical Register by name.

        Args:
            name (str or None): the name of the classical register. If None and there is only
                one classical register available, returns that one.
        Returns:
            ClassicalRegister: The classical register with this name.

        Raises:
            KeyError: if the classical register is not on the quantum program.
            QISKitError: if the register does not exist in the program.
        """
        if name is None:
            name = self._get_single_item(self.get_classical_register_names(),
                                         "a classical register")
        try:
            return self.__classical_registers[name]
        except KeyError:
            raise KeyError('No classical register "{0}"'.format(name))

    def get_quantum_register_names(self):
        """Return all the names of the quantum Registers."""
        return sorted(list(self.__quantum_registers.keys()))

    def get_classical_register_names(self):
        """Return all the names of the classical Registers."""
        return sorted(list(self.__classical_registers.keys()))

    def get_circuit(self, name=None):
        """Return a Circuit Object by name.

        Args:
            name (str or None): the name of the quantum circuit.
                If None and there is only one circuit available, returns
                that one.
        Returns:
            QuantumCircuit: The quantum circuit with this name

        Raises:
            KeyError: if the circuit is not on the quantum program.
            QISKitError: if the register does not exist in the program.
        """
        if name is None:
            name = self._get_single_item(self.get_circuit_names(), "a circuit")
        try:
            return self.__quantum_program[name]
        except KeyError:
            raise KeyError('No quantum circuit "{0}"'.format(name))

    def get_circuit_names(self):
        """Return all the names of the quantum circuits."""
        return sorted(list(self.__quantum_program.keys()))

    def get_qasm(self, name=None):
        """Get qasm format of circuit by name.

        Args:
            name (str or None): name of the circuit. If None and only one circuit is
                available, that one is selected.

        Returns:
            str: The quantum circuit in qasm format

        Raises:
            QISKitError: if the register does not exist in the program.
        """
        if name is None:
            name = self._get_single_item(self.get_circuit_names(), "a circuit")
        quantum_circuit = self.get_circuit(name)
        return quantum_circuit.qasm()

    def get_qasms(self, list_circuit_name=None):
        """Get qasm format of circuit by list of names.

        Args:
            list_circuit_name (list[str] or None): names of the circuit. If None, it gets all the
                circuits in the program.

        Returns:
            list(QuantumCircuit): List of quantum circuit in qasm format

        Raises:
            QISKitError: if the register does not exist in the program.
        """
        qasm_source = []
        if list_circuit_name is None:
            list_circuit_name = self.get_circuit_names()
        for name in list_circuit_name:
            qasm_source.append(self.get_qasm(name))
        return qasm_source

    def get_initial_circuit(self):
        """Return the initialization Circuit."""
        return self.__init_circuit

    ###############################################################
    # methods for working with backends
    ###############################################################

    def set_api(self, token, url, hub=None, group=None, project=None,
                proxies=None, verify=True):
        """ Setup the API.

        Fills the __api, and __api_config variables.
        Does not catch exceptions from IBMQuantumExperience.

        Args:
            token (str): The token used to register on the online backend such
                as the quantum experience.
            url (str): The url used for online backend such as the quantum
                experience.
            hub (str): The hub used for online backend.
            group (str): The group used for online backend.
            project (str): The project used for online backend.
            proxies (dict): Proxy configuration for the API, as a dict with
                'urls' and credential keys.
            verify (bool): If False, ignores SSL certificates errors.
        Raises:
            ConnectionError: if the API instantiation failed.
            QISKitError: if no hub, group or project were specified.

        .. deprecated:: 0.5
            This method will be deprecated in upcoming versions. Using the
            API object instead is recommended.
        """
        # TODO: remove the tests as well when the deprecation is completed

        warnings.warn(
            "set_api() will be deprecated in upcoming versions (>0.5.0). "
<<<<<<< HEAD
            "Using the API object instead is recommended.", DeprecationWarning)
        try:
            config_dict = {
                'url': url,
            }
            # Only append hub/group/project if they are different than None.
            if all([hub, group, project]):
                config_dict.update({
                    'hub': hub,
                    'group': group,
                    'project': project
                })
            if proxies:
                config_dict['proxies'] = proxies
            self.__api = IBMQuantumExperience(token, config_dict, verify)
            qiskit.backends.discover_remote_backends(self.__api)
        except Exception as ex:
            root_exception = ex
            if 'License required' in str(ex):
                # For the 401 License required exception from the API, be
                # less verbose with the exceptions.
                root_exception = None
            raise ConnectionError("Couldn't connect to IBMQuantumExperience server: {0}"
                                  .format(ex)) from root_exception
=======
            "Using qiskit.register() instead is recommended.", DeprecationWarning)
        qiskit.wrapper.register(token, url,
                                hub, group, project, proxies, verify,
                                provider_name='ibmq')

        # TODO: the setting of self._api and self.__api_config is left for
        # backwards-compatibility.
        # pylint: disable=no-member
        self.__api = qiskit.wrapper._wrapper._DEFAULT_PROVIDER.providers[-1]._api
        config_dict = {
            'url': url,
        }
        # Only append hub/group/project if they are different than None.
        if all([hub, group, project]):
            config_dict.update({
                'hub': hub,
                'group': group,
                'project': project
            })
        if proxies:
            config_dict['proxies'] = proxies
>>>>>>> 25aeebed
        self.__api_config["token"] = token
        self.__api_config["config"] = config_dict.copy()

    def set_api_hubs_config(self, hub, group, project):
        """Update the API hubs configuration, replacing the previous one.

            hub (str): The hub used for online backend.
            group (str): The group used for online backend.
            project (str): The project used for online backend.

        .. deprecated:: 0.5
            This method will be deprecated in upcoming versions. Using the
            API object instead is recommended.
        """
        warnings.warn(
            "set_api_hubs_config() will be deprecated in upcoming versions (>0.5.0). "
            "Using qiskit.register(token, url, hub, group, project) "
            "instead is recommended.", DeprecationWarning)
        config_dict = {
            'hub': hub,
            'group': group,
            'project': project
        }

        for key, value in config_dict.items():
            self.__api.config[key] = value
            self.__api_config['config'][key] = value

    def get_api_config(self):
        """Return the program specs.

        .. deprecated:: 0.5
            This method will be deprecated in upcoming versions. Using the
            API object instead is recommended.
        """
        warnings.warn(
            "get_api_config() will be deprecated in upcoming versions (>0.5.0). "
            "Using qiskit.register() instead is recommended.", DeprecationWarning)

        return self.__api_config

    def get_api(self):
        """Returns a function handle to the API.

        .. deprecated:: 0.5
            This method will be deprecated in upcoming versions. Using the
            API object instead is recommended.
        """
        warnings.warn(
            "get_api() will be deprecated in upcoming versions (>0.5.0). "
            "Using qiskit.register() instead is recommended.", DeprecationWarning)

        return self.__api

    def available_backends(self, compact=True):
        """All the backends that are seen by QISKIT.

        .. deprecated:: 0.5
            This method will be deprecated in upcoming versions. Using the
            qiskit.backends family of functions instead is recommended.
        """
        warnings.warn(
            "available_backends() will be deprecated in upcoming versions (>0.5.0). "
            "Using qiskit.available_backends() instead is recommended.",
            DeprecationWarning)

        return qiskit.wrapper.available_backends(compact=compact)

    def online_backends(self):
        """Get the online backends.

        Queries network API if it exists and gets the backends that are online.

        Returns:
            list(str): List of online backends names if the online api has been set or an empty
                list if it has not been set.

        Raises:
            ConnectionError: if the API call failed.

        .. deprecated:: 0.5
            This method will be deprecated in upcoming versions. Using the
            qiskit.backends family of functions instead is recommended.
        """
        warnings.warn(
            "online_backends() will be deprecated in upcoming versions (>0.5.0). "
            "Using qiskit.available_backends({'local': False}) is recommended "
            "instead.", DeprecationWarning)

        return qiskit.wrapper.remote_backends()

    def online_simulators(self):
        """Gets online simulators via QX API calls.

        Returns:
            list(str): List of online simulator names.

        Raises:
            ConnectionError: if the API call failed.

        .. deprecated:: 0.5
            This method will be deprecated in upcoming versions. Using the
            qiskit.backends family of functions instead is recommended.
        """
        warnings.warn(
            "online_simulators() will be deprecated in upcoming versions (>0.5.0). "
            "Using qiskit.available_backends({'local': False, 'simulator': True}) "
            "is recommended.", DeprecationWarning)

        return qiskit.wrapper.available_backends({'local': False,
                                                  'simulator': True})

    def online_devices(self):
        """Gets online devices via QX API calls.

        Returns:
            list(str): List of online devices names.

        Raises:
            ConnectionError: if the API call failed.

        .. deprecated:: 0.5
            This method will be deprecated in upcoming versions. Using the
            qiskit.backends family of functions instead is recommended.
        """
        warnings.warn(
            "online_devices() will be deprecated in upcoming versions (>0.5.0). "
            "Using qiskit.available_backends({'local': False, 'simulator': False}) "
            "is recommended.", DeprecationWarning)

        return qiskit.wrapper.available_backends({'local': False,
                                                  'simulator': False})

    def get_backend_status(self, backend):
        """Return the online backend status.

        It uses QX API call or by local backend is the name of the
        local or online simulator or experiment.

        Args:
            backend (str): The backend to check

        Returns:
            dict: {'available': True}

        Raises:
            ConnectionError: if the API call failed.
            ValueError: if the backend is not available.

        .. deprecated:: 0.5
            This method will be deprecated in upcoming versions. Using the
            qiskit.backends family of functions instead is recommended.
        """
        warnings.warn(
            "get_backend_status() will be deprecated in upcoming versions (>0.5.0). "
            "Using qiskit.get_backend('name').status "
            "instead is recommended.", DeprecationWarning)

        my_backend = qiskit.wrapper.get_backend(backend)
        return my_backend.status

    def get_backend_configuration(self, backend):
        """Return the configuration of the backend.

        The return is via QX API call.

        Args:
            backend (str):  Name of the backend.

        Returns:
            dict: The configuration of the named backend.

        Raises:
            ConnectionError: if the API call failed.
            LookupError: if a configuration for the named backend can't be
                found.

        .. deprecated:: 0.5
            This method will be deprecated in upcoming versions. Using the
            qiskit.backends family of functions instead is recommended.
        """
        warnings.warn(
            "get_backend_configuration() will be deprecated in upcoming versions (>0.5.0). "
            "Using qiskit.get_backend('name').configuration "
            "instead is recommended.", DeprecationWarning)

        my_backend = qiskit.wrapper.get_backend(backend)
        return my_backend.configuration

    def get_backend_calibration(self, backend):
        """Return the online backend calibrations.

        The return is via QX API call.

        Args:
            backend (str):  Name of the backend.

        Returns:
            dict: The calibration of the named backend.

        Raises:
            ConnectionError: if the API call failed.
            LookupError: If a configuration for the named backend can't be
                found.

        .. deprecated:: 0.5
            This method will be deprecated in upcoming versions. Using the
            qiskit.backends family of functions instead is recommended.
        """
        warnings.warn(
            "get_backend_calibration() will be deprecated in upcoming versions (>0.5.0). "
            "Using qiskit.get_backend('name').calibration "
            "instead is recommended.", DeprecationWarning)

        my_backend = qiskit.wrapper.get_backend(backend)
        return my_backend.calibration

    def get_backend_parameters(self, backend):
        """Return the online backend parameters.

        The return is via QX API call.

        Args:
            backend (str):  Name of the backend.

        Returns:
            dict: The configuration of the named backend.

        Raises:
            ConnectionError: if the API call failed.
            LookupError: If a configuration for the named backend can't be
                found.

        .. deprecated:: 0.5
            This method will be deprecated in upcoming versions. Using the
            qiskit.backends family of functions instead is recommended.
        """
        warnings.warn(
            "get_backend_parameters() will be deprecated in upcoming versions (>0.5.0). "
            "Using qiskit.get_backend('name').parameters"
            "instead is recommended.", DeprecationWarning)

        my_backend = qiskit.wrapper.get_backend(backend)
        return my_backend.parameters

    ###############################################################
    # methods to compile quantum programs into qobj
    ###############################################################

    def compile(self, name_of_circuits=None, backend="local_qasm_simulator",
                config=None, basis_gates=None, coupling_map=None,
                initial_layout=None, shots=1024, max_credits=10, seed=None,
                qobj_id=None, hpc=None, skip_translation=False):
        """Compile the circuits into the execution list.

        .. deprecated:: 0.5
            The `coupling_map` parameter as a dictionary will be deprecated in
            upcoming versions. Using the coupling_map as a list is recommended.
        """

        if isinstance(coupling_map, dict):
            coupling_map = coupling_dict2list(coupling_map)
            warnings.warn(
                "coupling_map as a dictionary will be deprecated in upcoming versions (>0.5.0). "
                "Using the coupling_map as a list is recommended.", DeprecationWarning)

        list_of_circuits = []
        if not name_of_circuits:
            logger.info('Since not circuits was specified, all the circuits will be compiled.')
            name_of_circuits = self.get_circuit_names()
        if isinstance(name_of_circuits, str):
            name_of_circuits = [name_of_circuits]
<<<<<<< HEAD
        for name in name_of_circuits:
            if name not in self.__quantum_program:
                raise QISKitError('circuit "{0}" not found in program'.format(name))
            circuit = self.__quantum_program[name]
            num_qubits = sum((len(qreg) for qreg in circuit.get_qregs().values()))
            # TODO: A better solution is to have options to enable/disable optimizations
            if num_qubits == 1:
                coupling_map = None
            if coupling_map == 'all-to-all':
                coupling_map = None
            dag_circuit, final_layout = openquantumcompiler.compile(
                circuit,
                basis_gates=basis_gates,
                coupling_map=coupling_map,
                initial_layout=initial_layout,
                get_layout=True)
            # making the job to be added to qobj
            job = {}
            job["name"] = name
            # config parameters used by the runner
            if config is None:
                config = {}  # default to empty config dict
            job["config"] = copy.deepcopy(config)
            job["config"]["coupling_map"] = coupling_map
            # TODO: Jay: make config options optional for different backends
            # Map the layout to a format that can be json encoded
            list_layout = None
            if final_layout:
                list_layout = [[k, v] for k, v in final_layout.items()]
            job["config"]["layout"] = list_layout
            job["config"]["basis_gates"] = basis_gates
            if seed is None:
                job["config"]["seed"] = None
            else:
                job["config"]["seed"] = seed
            # the compiled circuit to be run saved as a dag
            # we assume that openquantumcompiler has already expanded gates
            # to the target basis, so we just need to generate json
            json_circuit = unroll.DagUnroller(dag_circuit,
                                              unroll.JsonBackend(dag_circuit.basis)).execute()
            job["compiled_circuit"] = json_circuit
            # set eval_symbols=True to evaluate each symbolic expression
            # TODO after transition to qobj, we can drop this
            job["compiled_circuit_qasm"] = dag_circuit.qasm(qeflag=True,
                                                            eval_symbols=True)
            # add job to the qobj
            qobj["circuits"].append(job)
=======
        if name_of_circuits:
            for name in name_of_circuits:
                self.__quantum_program[name].name = name
                list_of_circuits.append(self.__quantum_program[name])

        my_backend = qiskit.wrapper.get_backend(backend)
        qobj = qiskit.wrapper.compile(list_of_circuits, my_backend,
                                      config, basis_gates, coupling_map, initial_layout,
                                      shots, max_credits, seed, qobj_id, hpc,
                                      skip_translation)
>>>>>>> 25aeebed
        return qobj

    def reconfig(self, qobj, backend=None, config=None, shots=None, max_credits=None, seed=None):
        """Change configuration parameters for a compile qobj. Only parameters which
        don't affect the circuit compilation can change, e.g., the coupling_map
        cannot be changed here!

        Notes:
            If the inputs are left as None then the qobj is not updated

        Args:
            qobj (dict): already compile qobj
            backend (str): see .compile
            config (dict): see .compile
            shots (int): see .compile
            max_credits (int): see .compile
            seed (int): see .compile

        Returns:
            qobj: updated qobj
        """
        if backend is not None:
            qobj['config']['backend'] = backend
        if shots is not None:
            qobj['config']['shots'] = shots
        if max_credits is not None:
            qobj['config']['max_credits'] = max_credits

        for circuits in qobj['circuits']:
            if seed is not None:
                circuits['seed'] = seed
            if config is not None:
                circuits['config'].update(config)

        return qobj

    def get_execution_list(self, qobj, print_func=print):
        """Print the compiled circuits that are ready to run.

        Note:
            This method is intended to be used during interactive sessions, and
            prints directly to stdout instead of using the logger by default. If
            you set print_func with a log function (eg. log.info) it will be used
            instead of the stdout.

        Returns:
            list(str): names of the circuits in `qobj`
        """
        if not qobj:
            print_func("no executions to run")
        execution_list = []

        print_func("id: %s" % qobj['id'])
        print_func("backend: %s" % qobj['config']['backend_name'])
        print_func("qobj config:")
        for key in qobj['config']:
            if key != 'backend':
                print_func(' ' + key + ': ' + str(qobj['config'][key]))
        for circuit in qobj['circuits']:
            execution_list.append(circuit["name"])
            print_func('  circuit name: ' + str(circuit["name"]))
            print_func('  circuit config:')
            for key in circuit['config']:
                print_func('   ' + key + ': ' + str(circuit['config'][key]))
        return execution_list

    def get_compiled_configuration(self, qobj, name):
        """Get the compiled layout for the named circuit and backend.

        Args:
            name (str):  the circuit name
            qobj (dict): the qobj

        Returns:
            dict: the config of the circuit.

        Raises:
            QISKitError: if the circuit has no configurations
        """
        try:
            for index in range(len(qobj["circuits"])):
                if qobj["circuits"][index]['name'] == name:
                    return qobj["circuits"][index]["config"]
        except KeyError:
            pass
        raise QISKitError('No compiled configurations for circuit "{0}"'.format(name))

    def get_compiled_qasm(self, qobj, name):
        """Return the compiled circuit in qasm format.

        Args:
            qobj (dict): the qobj
            name (str): name of the quantum circuit

        Returns:
            str: the QASM of the compiled circuit.

        Raises:
            QISKitError: if the circuit has no configurations
        """
        try:
            for index in range(len(qobj["circuits"])):
                if qobj["circuits"][index]['name'] == name:
                    return qobj["circuits"][index]["compiled_circuit_qasm"]
        except KeyError:
            pass
        raise QISKitError('No compiled qasm for circuit "{0}"'.format(name))

    ###############################################################
    # methods to run quantum programs
    ###############################################################

    def run(self, qobj, timeout=60):
        """Run a program (a pre-compiled quantum program). This function will
        block until the Job is processed.

        The program to run is extracted from the qobj parameter.

        Args:
            qobj (dict): the dictionary of the quantum object to run.
            timeout (int): Total time to wait until the execution stops

        Returns:
            Result: A Result (class).
        """
        job = self._run_internal([qobj])[0]
        return job.result(timeout=timeout)

    def run_batch(self, qobj_list, timeout=120):
        """Run various programs (a list of pre-compiled quantum programs). This
        function will block until all programs are processed.

        The programs to run are extracted from qobj elements of the list.

        Args:
            qobj_list (list(dict)): The list of quantum objects to run.
            timeout (int): Total time to wait until the execution stops

        Returns:
            list(Result): A list of Result (class). The list will contain one Result object
            per qobj in the input list.
        """
        num_jobs = len(qobj_list)
        job_results = [None] * num_jobs
        jobs_list = self._run_internal(qobj_list)
        while not all(job_results):
            for i, job in enumerate(jobs_list):
                if job.done:
                    job_results[i] = job.result(timeout=timeout)
        return job_results

    def _run_internal(self, qobj_list):
        job_list = []
        for qobj in qobj_list:
            backend = qiskit.wrapper.get_backend(qobj['config']['backend_name'])
            q_job = QuantumJob(qobj, backend=backend, preformatted=True, resources={
                'max_credits': qobj['config']['max_credits']})
            job = backend.run(q_job)
            job_list.append(job)
        return job_list

    def execute(self, name_of_circuits=None, backend="local_qasm_simulator",
                config=None, timeout=60, basis_gates=None,
                coupling_map=None, initial_layout=None, shots=1024,
                max_credits=3, seed=None, hpc=None, skip_translation=False):
        """Execute, compile, and run an array of quantum circuits).

        This builds the internal "to execute" list which is list of quantum
        circuits to run on different backends.

        Args:
            name_of_circuits (list[str] or str or None): circuit
                names to be executed. If None, all the circuits will be
                executed.
            backend (str): a string representing the backend to compile to.
            config (dict): a dictionary of configurations parameters for the
                compiler.
            timeout (int): Total time to wait until the execution stops
            basis_gates (str): a comma separated string and are the base gates,
                               which by default are: u1,u2,u3,cx,id.
            coupling_map (list): A graph of coupling::

                [
                    [control0(int), target0(int)],
                    [control1(int), target1(int)],
                ]

                eg. [[0, 2], [1, 2], [3, 2]]

            initial_layout (dict): A mapping of qubit to qubit
                                  {
                                  ("q", start(int)): ("q", final(int)),
                                  ...
                                  }
                                  eg.
                                  {
                                  ("q", 0): ("q", 0),
                                  ("q", 1): ("q", 1),
                                  ("q", 2): ("q", 2),
                                  ("q", 3): ("q", 3)
                                  }
            shots (int): the number of shots
            max_credits (int): the max credits to use 3, or 5
            seed (int): the initial seed the simulators use
            hpc (dict): This will setup some parameter for
                        ibmq_qasm_simulator_hpc, using a JSON-like format like::

                            {
                                'multi_shot_optimization': Boolean,
                                'omp_num_threads': Numeric
                            }

                        This parameter MUST be used only with
                        ibmq_qasm_simulator_hpc, otherwise the SDK will warn
                        the user via logging, and set the value to None.
            skip_translation (bool): If True, bypass most of the compilation process and
                creates a qobj with minimal check nor translation
        Returns:
            Result: status done and populates the internal __quantum_program with the data.

        .. deprecated:: 0.5
            The `coupling_map` parameter as a dictionary will be deprecated in
            upcoming versions. Using the coupling_map as a list is recommended.
        """
        # TODO: Jay: currently basis_gates, coupling_map, initial_layout, shots,
        # max_credits, and seed are extra inputs but I would like them to go
        # into the config
        qobj = self.compile(name_of_circuits=name_of_circuits, backend=backend,
                            config=config,
                            basis_gates=basis_gates,
                            coupling_map=coupling_map, initial_layout=initial_layout,
                            shots=shots, max_credits=max_credits, seed=seed,
                            hpc=hpc, skip_translation=skip_translation)
        result = self.run(qobj, timeout=timeout)
        return result

    ###############################################################
    # utility methods
    ###############################################################

    @staticmethod
    def _get_single_item(items, item_description="an item"):
        """
        Return the first and only element of `items`, raising an error
        otherwise.

        Args:
            items (list): list of items.
            item_description (string): text description of the item type.

        Returns:
            object: the first and only element of `items`.

        Raises:
            QISKitError: if the list does not have exactly one item.
        """
        if len(items) == 1:
            return items[0]
        else:
            raise QISKitError(
                "The name of %s needs to be explicitly indicated, as there is "
                "more than one available" % item_description)

    def _create_id(self, prefix, existing_ids):
        """
        Return an automatically generated identifier, increased sequentially
        based on the internal `_counter` generator, with the form
        "[prefix][numeric_id]" (ie. "q2", where the prefix is "q").
        Args:
            prefix (str): string to be prepended to the numeric id.
            existing_ids (iterable): list of ids that should be checked for
                duplicates.

        Returns:
            str: the new identifier.

        Raises:
            QISKitError: if the identifier is already in `existing_ids`.
        """
        i = next(self.__counter)
        identifier = "%s%i" % (prefix, i)
        if identifier not in existing_ids:
            return identifier
        raise QISKitError("The automatically generated identifier '%s' already "
                          "exists" % identifier)<|MERGE_RESOLUTION|>--- conflicted
+++ resolved
@@ -27,30 +27,7 @@
 import string
 import warnings
 
-<<<<<<< HEAD
-# use the external IBMQuantumExperience Library
-import itertools
-from IBMQuantumExperience import IBMQuantumExperience
-
-# Local Simulator Modules
-import qiskit.backends
-
-# Stable Modules
-from . import QuantumRegister
-from . import ClassicalRegister
-from . import QuantumCircuit
-from . import QISKitError
-from . import JobProcessor
-from . import QuantumJob
-from ._logging import set_qiskit_logger, unset_qiskit_logger
-
-# Beta Modules
-from . import unroll
-from . import qasm
-from . import mapper
-=======
 import qiskit.wrapper
->>>>>>> 25aeebed
 
 from ._classicalregister import ClassicalRegister
 from ._logging import set_qiskit_logger, unset_qiskit_logger
@@ -710,32 +687,6 @@
 
         warnings.warn(
             "set_api() will be deprecated in upcoming versions (>0.5.0). "
-<<<<<<< HEAD
-            "Using the API object instead is recommended.", DeprecationWarning)
-        try:
-            config_dict = {
-                'url': url,
-            }
-            # Only append hub/group/project if they are different than None.
-            if all([hub, group, project]):
-                config_dict.update({
-                    'hub': hub,
-                    'group': group,
-                    'project': project
-                })
-            if proxies:
-                config_dict['proxies'] = proxies
-            self.__api = IBMQuantumExperience(token, config_dict, verify)
-            qiskit.backends.discover_remote_backends(self.__api)
-        except Exception as ex:
-            root_exception = ex
-            if 'License required' in str(ex):
-                # For the 401 License required exception from the API, be
-                # less verbose with the exceptions.
-                root_exception = None
-            raise ConnectionError("Couldn't connect to IBMQuantumExperience server: {0}"
-                                  .format(ex)) from root_exception
-=======
             "Using qiskit.register() instead is recommended.", DeprecationWarning)
         qiskit.wrapper.register(token, url,
                                 hub, group, project, proxies, verify,
@@ -757,7 +708,6 @@
             })
         if proxies:
             config_dict['proxies'] = proxies
->>>>>>> 25aeebed
         self.__api_config["token"] = token
         self.__api_config["config"] = config_dict.copy()
 
@@ -1030,55 +980,6 @@
             name_of_circuits = self.get_circuit_names()
         if isinstance(name_of_circuits, str):
             name_of_circuits = [name_of_circuits]
-<<<<<<< HEAD
-        for name in name_of_circuits:
-            if name not in self.__quantum_program:
-                raise QISKitError('circuit "{0}" not found in program'.format(name))
-            circuit = self.__quantum_program[name]
-            num_qubits = sum((len(qreg) for qreg in circuit.get_qregs().values()))
-            # TODO: A better solution is to have options to enable/disable optimizations
-            if num_qubits == 1:
-                coupling_map = None
-            if coupling_map == 'all-to-all':
-                coupling_map = None
-            dag_circuit, final_layout = openquantumcompiler.compile(
-                circuit,
-                basis_gates=basis_gates,
-                coupling_map=coupling_map,
-                initial_layout=initial_layout,
-                get_layout=True)
-            # making the job to be added to qobj
-            job = {}
-            job["name"] = name
-            # config parameters used by the runner
-            if config is None:
-                config = {}  # default to empty config dict
-            job["config"] = copy.deepcopy(config)
-            job["config"]["coupling_map"] = coupling_map
-            # TODO: Jay: make config options optional for different backends
-            # Map the layout to a format that can be json encoded
-            list_layout = None
-            if final_layout:
-                list_layout = [[k, v] for k, v in final_layout.items()]
-            job["config"]["layout"] = list_layout
-            job["config"]["basis_gates"] = basis_gates
-            if seed is None:
-                job["config"]["seed"] = None
-            else:
-                job["config"]["seed"] = seed
-            # the compiled circuit to be run saved as a dag
-            # we assume that openquantumcompiler has already expanded gates
-            # to the target basis, so we just need to generate json
-            json_circuit = unroll.DagUnroller(dag_circuit,
-                                              unroll.JsonBackend(dag_circuit.basis)).execute()
-            job["compiled_circuit"] = json_circuit
-            # set eval_symbols=True to evaluate each symbolic expression
-            # TODO after transition to qobj, we can drop this
-            job["compiled_circuit_qasm"] = dag_circuit.qasm(qeflag=True,
-                                                            eval_symbols=True)
-            # add job to the qobj
-            qobj["circuits"].append(job)
-=======
         if name_of_circuits:
             for name in name_of_circuits:
                 self.__quantum_program[name].name = name
@@ -1089,7 +990,6 @@
                                       config, basis_gates, coupling_map, initial_layout,
                                       shots, max_credits, seed, qobj_id, hpc,
                                       skip_translation)
->>>>>>> 25aeebed
         return qobj
 
     def reconfig(self, qobj, backend=None, config=None, shots=None, max_credits=None, seed=None):
