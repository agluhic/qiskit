--- conflicted
+++ resolved
@@ -40,13 +40,6 @@
     "sphinx.ext.napoleon",
     "sphinx.ext.autodoc",
     "sphinx.ext.autosummary",
-<<<<<<< HEAD
-    "sphinx.ext.mathjax",
-    "sphinx.ext.intersphinx",
-    "sphinx.ext.doctest",
-    "matplotlib.sphinxext.plot_directive",
-    "reno.sphinxext",
-=======
     "sphinx.ext.intersphinx",
     "sphinx.ext.doctest",
     # This is used by qiskit/documentation to generate links to github.com.
@@ -54,7 +47,6 @@
     "matplotlib.sphinxext.plot_directive",
     "reno.sphinxext",
     "sphinxcontrib.katex",
->>>>>>> 341ad69e
 ]
 
 templates_path = ["_templates"]
